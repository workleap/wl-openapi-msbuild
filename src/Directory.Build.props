--- conflicted
+++ resolved
@@ -11,11 +11,7 @@
   </PropertyGroup>
 
   <ItemGroup>
-<<<<<<< HEAD
-    <PackageReference Include="Workleap.DotNet.CodingStandards" Version="0.7.0">
-=======
     <PackageReference Include="Workleap.DotNet.CodingStandards" Version="1.0.0">
->>>>>>> b49dec40
       <PrivateAssets>all</PrivateAssets>
       <IncludeAssets>runtime; build; native; contentfiles; analyzers</IncludeAssets>
     </PackageReference>
