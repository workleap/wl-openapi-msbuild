--- conflicted
+++ resolved
@@ -6,18 +6,7 @@
 
     public async Task DownloadFileToDestinationAsync(string url, string destination, CancellationToken cancellationToken)
     {
-<<<<<<< HEAD
-        if (File.Exists(destination))
-        {
-            return;
-        }
-
-        using var responseStream = await this._httpClient.GetStreamAsync(url);
-
-        if (responseStream == null)
-=======
         try
->>>>>>> 3008c6ce
         {
             using var responseStream = await this._httpClient.GetStreamAsync(url);
 
