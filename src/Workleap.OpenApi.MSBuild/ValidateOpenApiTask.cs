--- conflicted
+++ resolved
@@ -28,19 +28,12 @@
     {
         var loggerWrapper = new LoggerWrapper(this.Log);
         var processWrapper = new ProcessWrapper(this.OpenApiToolsDirectoryPath);
-<<<<<<< HEAD
-        var swaggerManager = new SwaggerManager(processWrapper, loggerWrapper, this.OpenApiToolsDirectoryPath, this.OpenApiToolsDirectoryPath);
+        var swaggerManager = new SwaggerManager(processWrapper, loggerWrapper, this.OpenApiToolsDirectoryPath, this.OpenApiWebApiAssemblyPath);
 
         using var httpClientWrapper = new HttpClientWrapper();
 
-        var spectralManager = new SpectralManager(loggerWrapper, this.OpenApiToolsDirectoryPath, httpClientWrapper);
+        var spectralManager = new SpectralManager(loggerWrapper, this.OpenApiToolsDirectoryPath, httpClientWrapper, processWrapper);
         var oasdiffManager = new OasdiffManager(processWrapper, this.OpenApiToolsDirectoryPath, httpClientWrapper);
-=======
-        var swaggerManager = new SwaggerManager(processWrapper, loggerWrapper, this.OpenApiToolsDirectoryPath, this.OpenApiWebApiAssemblyPath);
-        using var httpClientWrapper = new HttpClientWrapper();
-
-        var spectralManager = new SpectralManager(loggerWrapper, this.OpenApiToolsDirectoryPath, httpClientWrapper, processWrapper);
->>>>>>> 3008c6ce
 
         this.Log.LogMessage(MessageImportance.Low, "{0} = '{1}'", nameof(this.OpenApiWebApiAssemblyPath), this.OpenApiWebApiAssemblyPath);
         this.Log.LogMessage(MessageImportance.Low, "{0} = '{1}'", nameof(this.OpenApiToolsDirectoryPath), this.OpenApiToolsDirectoryPath);
