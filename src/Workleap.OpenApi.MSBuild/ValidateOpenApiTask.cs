--- conflicted
+++ resolved
@@ -95,15 +95,6 @@
             return false;
         }
 
-<<<<<<< HEAD
-        if (!this.OpenApiCiReportEnvironment.Equals(Ado, StringComparison.Ordinal))
-        {
-            loggerWrapper.LogWarning("Invalid value of '{0}' for {1}. Allowed value is {2}", this.OpenApiCiReportEnvironment, nameof(this.OpenApiCiReportEnvironment), Ado);
-            return false;
-        }
-
-=======
->>>>>>> 895e94c0
         var reportsPath = Path.Combine(this.OpenApiToolsDirectoryPath, "reports");
         var processWrapper = new ProcessWrapper(this.StartupAssemblyPath);
         var swaggerManager = new SwaggerManager(loggerWrapper, processWrapper, this.OpenApiToolsDirectoryPath, this.OpenApiWebApiAssemblyPath);
@@ -114,12 +105,7 @@
         var spectralRulesetManager = new SpectralRulesetManager(loggerWrapper, httpClientWrapper, this.OpenApiServiceProfile, this.OpenApiSpectralRulesetUrl);
         var spectralInstaller = new SpectralInstaller(loggerWrapper, this.OpenApiToolsDirectoryPath, httpClientWrapper);
 
-<<<<<<< HEAD
-        var ciReportRenderer = this.InitializeCiReportRenderer();
-        var spectralManager = new SpectralRunner(loggerWrapper, processWrapper, diffCalculator, ciReportRenderer, this.OpenApiToolsDirectoryPath, reportsPath);
-=======
         var spectralManager = new SpectralRunner(loggerWrapper, processWrapper, diffCalculator, this.OpenApiToolsDirectoryPath, reportsPath);
->>>>>>> 895e94c0
         var oasdiffManager = new OasdiffManager(loggerWrapper, processWrapper, this.OpenApiToolsDirectoryPath, httpClientWrapper);
         var specGeneratorManager = new SpecGeneratorManager(loggerWrapper);
 
