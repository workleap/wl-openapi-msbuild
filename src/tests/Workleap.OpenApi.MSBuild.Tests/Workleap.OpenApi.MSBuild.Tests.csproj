<Project Sdk="Microsoft.NET.Sdk">
  <PropertyGroup>
    <TargetFramework>net8.0</TargetFramework>
    <IsPackable>false</IsPackable>
    <IsTestProject>true</IsTestProject>
  </PropertyGroup>

  <ItemGroup>
    <ProjectReference Include="..\..\Workleap.OpenApi.MSBuild\Workleap.OpenApi.MSBuild.csproj" />
  </ItemGroup>

  <ItemGroup>
    <PackageReference Include="CliWrap" Version="3.7.1" />
    <PackageReference Include="Meziantou.Framework.FullPath" Version="1.0.15" />
    <PackageReference Include="Meziantou.Framework.TemporaryDirectory" Version="1.0.10" />
    <PackageReference Include="Meziantou.Xunit.ParallelTestFramework" Version="2.3.0" />
<<<<<<< HEAD
    <PackageReference Include="Microsoft.NET.Test.Sdk" Version="17.11.1" />
    <PackageReference Include="xunit" Version="2.9.2" />
    <PackageReference Include="xunit.runner.visualstudio" Version="3.0.1">
=======
    <PackageReference Include="Microsoft.NET.Test.Sdk" Version="17.12.0" />
    <PackageReference Include="xunit" Version="2.9.3" />
    <PackageReference Include="xunit.runner.visualstudio" Version="2.8.2">
>>>>>>> a1f63d8f
      <IncludeAssets>runtime; build; native; contentfiles; analyzers; buildtransitive</IncludeAssets>
      <PrivateAssets>all</PrivateAssets>
    </PackageReference>
  </ItemGroup>

  <ItemGroup>
    <None Update="Spectral/**/*">
      <CopyToOutputDirectory>PreserveNewest</CopyToOutputDirectory>
    </None>
  </ItemGroup>
</Project><|MERGE_RESOLUTION|>--- conflicted
+++ resolved
@@ -14,15 +14,9 @@
     <PackageReference Include="Meziantou.Framework.FullPath" Version="1.0.15" />
     <PackageReference Include="Meziantou.Framework.TemporaryDirectory" Version="1.0.10" />
     <PackageReference Include="Meziantou.Xunit.ParallelTestFramework" Version="2.3.0" />
-<<<<<<< HEAD
-    <PackageReference Include="Microsoft.NET.Test.Sdk" Version="17.11.1" />
-    <PackageReference Include="xunit" Version="2.9.2" />
-    <PackageReference Include="xunit.runner.visualstudio" Version="3.0.1">
-=======
     <PackageReference Include="Microsoft.NET.Test.Sdk" Version="17.12.0" />
     <PackageReference Include="xunit" Version="2.9.3" />
-    <PackageReference Include="xunit.runner.visualstudio" Version="2.8.2">
->>>>>>> a1f63d8f
+    <PackageReference Include="xunit.runner.visualstudio" Version="3.0.1">
       <IncludeAssets>runtime; build; native; contentfiles; analyzers; buildtransitive</IncludeAssets>
       <PrivateAssets>all</PrivateAssets>
     </PackageReference>
