--- conflicted
+++ resolved
@@ -16,11 +16,7 @@
     <PackageReference Include="Meziantou.Xunit.ParallelTestFramework" Version="2.3.0" />
     <PackageReference Include="Microsoft.NET.Test.Sdk" Version="17.13.0" />
     <PackageReference Include="xunit" Version="2.9.3" />
-<<<<<<< HEAD
-    <PackageReference Include="xunit.runner.visualstudio" Version="3.0.1">
-=======
     <PackageReference Include="xunit.runner.visualstudio" Version="3.0.2">
->>>>>>> 22a3429b
       <IncludeAssets>runtime; build; native; contentfiles; analyzers; buildtransitive</IncludeAssets>
       <PrivateAssets>all</PrivateAssets>
     </PackageReference>
